--- conflicted
+++ resolved
@@ -37,19 +37,12 @@
                 try:
                     curr_dict[field] = decode_field(field, value)
                 except (InvalidOperation, ValueError):
-<<<<<<< HEAD
-                    # Temporarily skip invalid rows in Metrolist
-                    continue
-            ret.append(curr_dict)
-        return ret
-=======
                     # Temporarily skip invalid rows in Metrolist / Carets
                     logger.warning(
                         f'EXTRA TAB ISSUE: A listing has encountered the extra tab issue. Skipping this listing')
                     continue
             ret.append(curr_dict)
         return tuple(ret)
->>>>>>> 8497ba6c
 
     def _build_decoders(self, fields: Sequence[str]) -> dict:
         decoders = {}
